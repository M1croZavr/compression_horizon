import argparse
import os
import re
from datetime import datetime
from typing import Any, Dict, List, Optional, Tuple

import matplotlib.pyplot as plt
import numpy as np
import seaborn as sns
import torch
from datasets import Dataset
from sklearn.decomposition import PCA


def _short_label_from_path(path: str) -> str:
    return os.path.normpath(path).split("/")[-2].replace("ch_cross_entropy_init_mvnormal_", "").replace("seq_len", "L")


def _clean_label(label: str) -> str:
    label = os.path.splitext(label)[0]
    label = re.sub(r"[^A-Za-z0-9._-]+", "_", label)
    return label


def load_single_row(
    dataset_path: str,
    sample_id: Optional[int] = None,
    text_contains: Optional[str] = None,
    stage_index: Optional[int] = None,
) -> Dict[str, Any]:
    ds = Dataset.load_from_disk(dataset_path)
    candidates = list(range(len(ds)))
    if sample_id is not None:
        candidates = [i for i in candidates if int(ds[i].get("sample_id", -1)) == int(sample_id)]
    if text_contains is not None:
        text_sub = text_contains.lower()
        candidates = [i for i in candidates if text_sub in str(ds[i].get("text", "")).lower()]
    if stage_index is not None:
        candidates = [i for i in candidates if int(ds[i].get("stage_index", -1)) == int(stage_index)]
    if not candidates:
        raise ValueError(
            f"No matching rows found in '{dataset_path}' for filters: sample_id={sample_id}, text_contains={text_contains}, stage_index={stage_index}"
        )
    row = ds[candidates[0]]
    embedding = torch.tensor(row["embedding"], dtype=torch.float32)
    info = {
        "text": row.get("text", ""),
        "embedding": embedding,  # [num_compression_tokens, hidden]
        "num_compression_tokens": int(row.get("num_compression_tokens", embedding.shape[0])),
        "hidden_size": int(
            row.get(
                "hidden_size",
                embedding.shape[1] if embedding.dim() == 2 else embedding.shape[-1],
            )
        ),
        "model_checkpoint": row.get("model_checkpoint", None),
        "label": _short_label_from_path(dataset_path),
        "final_loss": row.get("final_loss", None),
        "final_convergence": row.get("final_convergence", None),
        "stage_index": row.get("stage_index", None),
        "stage_seq_len": row.get("stage_seq_len", None),
    }
    return info


def compute_pairwise_metrics(
    embeddings: List[torch.Tensor],
) -> Tuple[np.ndarray, np.ndarray]:
    flat = [e.reshape(-1).detach().cpu().numpy() for e in embeddings]
    X = np.stack(flat, axis=0)
    # L2 distances
    diffs = X[:, None, :] - X[None, :, :]
    l2 = np.linalg.norm(diffs, axis=-1)
    # Cosine similarity -> distance
    Xn = X / (np.linalg.norm(X, axis=1, keepdims=True) + 1e-12)
    cos = (Xn @ Xn.T).clip(-1.0, 1.0)
    cos_dist = 1.0 - cos
    return l2, cos_dist


def plot_pairwise_heatmap(matrix: np.ndarray, labels: List[str], title: str, outfile: str):
    plt.figure(figsize=(0.8 * max(4, len(labels)), 0.8 * max(4, len(labels))))
<<<<<<< HEAD
    sns.heatmap(matrix, xticklabels=labels, yticklabels=labels, cmap="viridis", annot=False, square=True)
    plt.title(title, fontsize=20)
    plt.xticks(fontsize=20)
    plt.yticks(fontsize=20)
=======
    sns.heatmap(
        matrix,
        xticklabels=labels,
        yticklabels=labels,
        cmap="viridis",
        annot=False,
        square=True,
    )
    plt.title(title)
>>>>>>> 9ca09b27
    plt.tight_layout()
    plt.savefig(outfile, dpi=150)
    print("Saved to", outfile)
    plt.close()


def plot_pca_scatter(embeddings: List[torch.Tensor], labels: List[str], outfile: str):
    X = np.stack([e.reshape(-1).detach().cpu().numpy() for e in embeddings], axis=0)
    if X.shape[0] < 2 or X.shape[1] < 2:
        return
    pca = PCA(n_components=2, random_state=42)
    xy = pca.fit_transform(X)
    evr = pca.explained_variance_ratio_
    pc1_var = evr[0] * 100
    pc2_var = evr[1] * 100
    cum_var = (evr[0] + evr[1]) * 100
    plt.figure(figsize=(6, 5))
    for i, lab in enumerate(labels):
        plt.scatter(xy[i, 0], xy[i, 1], s=80, label=lab)
        plt.text(xy[i, 0], xy[i, 1], lab, fontsize=8, ha="left", va="bottom")
    plt.xlabel("PC1")
    plt.ylabel("PC2")
    plt.title(f"PCA of compressed embeddings (flattened)\nPC1: {pc1_var:.1f}%, PC2: {pc2_var:.1f}%, Cumulative: {cum_var:.1f}%")
    plt.tight_layout()
    plt.savefig(outfile, dpi=150)
    plt.close()


def plot_per_token_l2_vs_baseline(embeddings: List[torch.Tensor], labels: List[str], baseline_index: int, outfile: str):
    base = embeddings[baseline_index]
    shapes_match = all(e.shape == base.shape for e in embeddings)
    if not shapes_match:
        return
    num_tokens, hidden = base.shape
    per_ckpt_dists = []
    for e in embeddings:
        d = torch.norm((e - base), p=2, dim=-1).detach().cpu().numpy()  # [num_tokens]
        per_ckpt_dists.append(d)
    arr = np.stack(per_ckpt_dists, axis=0)  # [num_ckpts, num_tokens]
    plt.figure(figsize=(max(6, arr.shape[1] * 0.3), 4 + 0.2 * len(labels)))
    sns.heatmap(
        arr,
        annot=False,
        cmap="magma",
        yticklabels=labels,
        xticklabels=[str(i) for i in range(num_tokens)],
    )
    plt.xlabel("compression token index")
    plt.ylabel("checkpoint")
    plt.title("Per-token L2 distance to baseline")
    plt.tight_layout()
    plt.savefig(outfile, dpi=150)
    plt.close()


def save_metrics_csv(output_dir: str, labels: List[str], l2: np.ndarray, cos_dist: np.ndarray):
    path = os.path.join(output_dir, "pairwise_metrics.csv")
    with open(path, "w") as f:
        f.write("i,j,label_i,label_j,l2,cosine_distance\n")
        n = len(labels)
        for i in range(n):
            for j in range(n):
                f.write(f"{i},{j},{labels[i]},{labels[j]},{l2[i, j]:.6f},{cos_dist[i, j]:.6f}\n")


def main():
    parser = argparse.ArgumentParser(description="Compare compressed embeddings from multiple checkpoints")
    parser.add_argument(
        "--embedding_paths",
        type=str,
        nargs="+",
        required=True,
        help="Paths to saved datasets",
    )
    parser.add_argument(
        "--labels",
        type=str,
        nargs="*",
        default=None,
        help="Optional labels for each path",
    )
    parser.add_argument("--sample_id", type=int, default=None, help="Filter: sample_id to select")
    parser.add_argument(
        "--text_contains",
        type=str,
        default=None,
        help="Filter: substring present in the sample text",
    )
    parser.add_argument("--stage_index", type=int, default=None, help="Filter for progressive datasets")
    parser.add_argument(
        "--baseline",
        type=int,
        default=0,
        help="Index of baseline for per-token heatmap",
    )
    parser.add_argument(
        "--output_dir",
        type=str,
        default=None,
        help="Directory to save figures and metrics",
    )

    args = parser.parse_args()

    os.makedirs("artifacts/visualizations", exist_ok=True)
    out_dir = args.output_dir
    if out_dir is None:
        timestamp = datetime.now().strftime("%Y%m%d_%H%M%S")
        out_dir = os.path.join("artifacts/visualizations", f"compression_embeddings_{timestamp}")
    os.makedirs(out_dir, exist_ok=True)

    records: List[Dict[str, Any]] = []
    for p in args.embedding_paths:
        rec = load_single_row(
            dataset_path=p,
            sample_id=args.sample_id,
            text_contains=args.text_contains,
            stage_index=args.stage_index,
        )
        rec["source_path"] = p
        records.append(rec)

    labels: List[str] = []
    if args.labels is not None and len(args.labels) == len(records):
        labels = [str(x) for x in args.labels]
    else:
        for r in records:
            label = _short_label_from_path(r.get("source_path", "")) or r.get("label") or r.get("model_checkpoint")
            labels.append(_clean_label(str(label)))

    embeddings = [r["embedding"] for r in records]
    texts = [r.get("text", "") for r in records]

    # Basic sanity checks
    flat_dims = [int(e.numel()) for e in embeddings]
    if len(set(flat_dims)) != 1:
        print("Warning: embeddings have different sizes; distance metrics may be invalid or skipped.")

    # Pairwise metrics
    l2, cos_dist = compute_pairwise_metrics(embeddings)
    save_metrics_csv(out_dir, labels, l2, cos_dist)

    # Plots
    sns.set(style="whitegrid")
    plot_pairwise_heatmap(
        l2,
        labels,
        title="Pairwise L2 distance",
        outfile=os.path.join(out_dir, "pairwise_l2.png"),
    )
    plot_pairwise_heatmap(
        cos_dist,
        labels,
        title="Pairwise cosine distance (1 - cos)",
        outfile=os.path.join(out_dir, "pairwise_cosine.png"),
    )
    plot_pca_scatter(embeddings, labels, outfile=os.path.join(out_dir, "pca_scatter.png"))
    baseline_index = max(0, min(int(args.baseline), len(embeddings) - 1))
    plot_per_token_l2_vs_baseline(
        embeddings,
        labels,
        baseline_index=baseline_index,
        outfile=os.path.join(out_dir, "per_token_l2_vs_baseline.png"),
    )

    # Save a small text info file
    info_path = os.path.join(out_dir, "info.txt")
    with open(info_path, "w") as f:
        f.write("inputs:\n")
        for lab, rec in zip(labels, records):
            f.write(f"- {lab}: {rec.get('source_path')}\n")
        f.write("\ntexts (first 160 chars):\n")
        for lab, t in zip(labels, texts):
            short = (t or "")[:160].replace("\n", " ")
            f.write(f"- {lab}: {short}\n")
        f.write("\nshapes:\n")
        for lab, e in zip(labels, embeddings):
            f.write(f"- {lab}: {tuple(e.shape)}\n")

    print(f"Saved metrics and figures to: {out_dir}")


if __name__ == "__main__":
    main()<|MERGE_RESOLUTION|>--- conflicted
+++ resolved
@@ -80,22 +80,10 @@
 
 def plot_pairwise_heatmap(matrix: np.ndarray, labels: List[str], title: str, outfile: str):
     plt.figure(figsize=(0.8 * max(4, len(labels)), 0.8 * max(4, len(labels))))
-<<<<<<< HEAD
     sns.heatmap(matrix, xticklabels=labels, yticklabels=labels, cmap="viridis", annot=False, square=True)
     plt.title(title, fontsize=20)
     plt.xticks(fontsize=20)
     plt.yticks(fontsize=20)
-=======
-    sns.heatmap(
-        matrix,
-        xticklabels=labels,
-        yticklabels=labels,
-        cmap="viridis",
-        annot=False,
-        square=True,
-    )
-    plt.title(title)
->>>>>>> 9ca09b27
     plt.tight_layout()
     plt.savefig(outfile, dpi=150)
     print("Saved to", outfile)
