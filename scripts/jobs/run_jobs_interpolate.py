import os

from mls.manager.job.utils import training_job_api_from_profile

if __name__ == "__main__":
    workdir = os.getcwd()
    python_path = "/workspace-SR004.nfs2/d.tarasov/envs/compression_horizon/bin/python"

    client, extra_options = training_job_api_from_profile("default")

    author_name = "d.tarasov"

    checkpoints = [
<<<<<<< HEAD
        [
            "random",
            "ch_cross_entropy_init_random_fmivdb",
            "ch_cross_entropy_init_random_qjabzg",
        ],
        [
            "mvnormal",
            "ch_cross_entropy_init_mvnormal_qghjjl",
            "ch_cross_entropy_init_mvnormal_kgkutv",
        ],
=======
        # ["random_128", "ch_cross_entropy_init_random_fmivdb", "ch_cross_entropy_init_random_qjabzg"],
        # ["mvnormal_128", "ch_cross_entropy_init_mvnormal_qghjjl", "ch_cross_entropy_init_mvnormal_kgkutv"],
        #
        # ["mvnormal_4", "ch_cross_entropy_init_mvnormal_seq_len_4_dldqpt", "ch_cross_entropy_init_mvnormal_seq_len_4_lvectf"],
        # ["mvnormal_4", "ch_cross_entropy_init_mvnormal_seq_len_4_dldqpt", "ch_cross_entropy_init_mvnormal_seq_len_4_jygdfi"],
        # ["mvnormal_4", "ch_cross_entropy_init_mvnormal_seq_len_4_dldqpt", "ch_cross_entropy_init_mvnormal_seq_len_4_vxzytl"],
        # ["mvnormal_4", "ch_cross_entropy_init_mvnormal_seq_len_4_lvectf", "ch_cross_entropy_init_mvnormal_seq_len_4_jygdfi"],
        # ["mvnormal_4", "ch_cross_entropy_init_mvnormal_seq_len_4_lvectf", "ch_cross_entropy_init_mvnormal_seq_len_4_vxzytl"],
        # ["mvnormal_4", "ch_cross_entropy_init_mvnormal_seq_len_4_jygdfi", "ch_cross_entropy_init_mvnormal_seq_len_4_vxzytl"],
        #
        ["mvnormal_8", "ch_cross_entropy_init_mvnormal_seq_len_8_vmvyuv", "ch_cross_entropy_init_mvnormal_seq_len_8_wfehxf"],
        ["mvnormal_8", "ch_cross_entropy_init_mvnormal_seq_len_8_vmvyuv", "ch_cross_entropy_init_mvnormal_seq_len_8_qbiwve"],
        ["mvnormal_8", "ch_cross_entropy_init_mvnormal_seq_len_8_vmvyuv", "ch_cross_entropy_init_mvnormal_seq_len_8_igsrme"],
        ["mvnormal_8", "ch_cross_entropy_init_mvnormal_seq_len_8_wfehxf", "ch_cross_entropy_init_mvnormal_seq_len_8_qbiwve"],
        ["mvnormal_8", "ch_cross_entropy_init_mvnormal_seq_len_8_wfehxf", "ch_cross_entropy_init_mvnormal_seq_len_8_igsrme"],
        ["mvnormal_8", "ch_cross_entropy_init_mvnormal_seq_len_8_qbiwve", "ch_cross_entropy_init_mvnormal_seq_len_8_igsrme"],
        #
        # ["mvnormal_16", "ch_cross_entropy_init_mvnormal_seq_len_16_egczqf", "ch_cross_entropy_init_mvnormal_seq_len_16_cxaxop"],
        # ["mvnormal_16", "ch_cross_entropy_init_mvnormal_seq_len_16_egczqf", "ch_cross_entropy_init_mvnormal_seq_len_16_bxcseh"],
        # ["mvnormal_16", "ch_cross_entropy_init_mvnormal_seq_len_16_egczqf", "ch_cross_entropy_init_mvnormal_seq_len_16_wrghnk"],
        # ["mvnormal_16", "ch_cross_entropy_init_mvnormal_seq_len_16_cxaxop", "ch_cross_entropy_init_mvnormal_seq_len_16_bxcseh"],
        # ["mvnormal_16", "ch_cross_entropy_init_mvnormal_seq_len_16_cxaxop", "ch_cross_entropy_init_mvnormal_seq_len_16_wrghnk"],
        # ["mvnormal_16", "ch_cross_entropy_init_mvnormal_seq_len_16_bxcseh", "ch_cross_entropy_init_mvnormal_seq_len_16_wrghnk"],
        #
        # ["mvnormal_32", "ch_cross_entropy_init_mvnormal_seq_len_32_vgvpdr", "ch_cross_entropy_init_mvnormal_seq_len_32_gpvzsk"],
        # ["mvnormal_32", "ch_cross_entropy_init_mvnormal_seq_len_32_vgvpdr", "ch_cross_entropy_init_mvnormal_seq_len_32_qngnds"],
        # ["mvnormal_32", "ch_cross_entropy_init_mvnormal_seq_len_32_vgvpdr", "ch_cross_entropy_init_mvnormal_seq_len_32_jrkkga"],
        # ["mvnormal_32", "ch_cross_entropy_init_mvnormal_seq_len_32_gpvzsk", "ch_cross_entropy_init_mvnormal_seq_len_32_qngnds"],
        # ["mvnormal_32", "ch_cross_entropy_init_mvnormal_seq_len_32_gpvzsk", "ch_cross_entropy_init_mvnormal_seq_len_32_jrkkga"],
        # ["mvnormal_32", "ch_cross_entropy_init_mvnormal_seq_len_32_qngnds", "ch_cross_entropy_init_mvnormal_seq_len_32_jrkkga"],
        #
        # ["mvnormal_64", "ch_cross_entropy_init_mvnormal_seq_len_64_pcuxkf", "ch_cross_entropy_init_mvnormal_seq_len_64_emaoab"],
>>>>>>> 4d48d7be
    ]

    for exp_type, checkpoint1, checkpoint2 in checkpoints:
        out_dir_name = f"{exp_type}_{checkpoint1}_{checkpoint2}"

        bezier_steps = 5000

        result = client.run_job(
            payload={
                "script": f" cd {workdir} && {python_path} scripts/interpolation.py --dataset_path1 artifacts/experiments/{checkpoint1}/compressed_prefixes --dataset_path2 artifacts/experiments/{checkpoint2}/compressed_prefixes --bezier_steps {bezier_steps} --bezier_batch_t 100 --bezier_lr 0.1 --bezier_weight_decay 0.0 --bezier_order 2 --output_dir artifacts/interpolations/{out_dir_name}",
                "job_desc": f"CH: interpolate {checkpoint1} {checkpoint2} #{author_name} #multimodal @mrsndmn",
                "env_variables": {
                    "PYTHONPATH": "./src",
                },
                "instance_type": "a100.1gpu",
                "region": extra_options["region"],
                "type": "binary_exp",
                "shm_size_class": "medium",
                "base_image": "cr.ai.cloud.ru/aicloud-base-images/cuda12.1-torch2-py311:0.0.36",
                "n_workers": 1,  # Количество воркеров.
                "processes_per_worker": 1,  # Количество процессов на воркер. Для accelerate нужно запускать 1 процесс на воркер. Для torchrun лучше не заполнять этот параметр. По умолчанию запускается по количеству GPU на одном воркере - это подходит для torchrun.
            }
        )
        print(checkpoint1, checkpoint2, result)<|MERGE_RESOLUTION|>--- conflicted
+++ resolved
@@ -11,18 +11,6 @@
     author_name = "d.tarasov"
 
     checkpoints = [
-<<<<<<< HEAD
-        [
-            "random",
-            "ch_cross_entropy_init_random_fmivdb",
-            "ch_cross_entropy_init_random_qjabzg",
-        ],
-        [
-            "mvnormal",
-            "ch_cross_entropy_init_mvnormal_qghjjl",
-            "ch_cross_entropy_init_mvnormal_kgkutv",
-        ],
-=======
         # ["random_128", "ch_cross_entropy_init_random_fmivdb", "ch_cross_entropy_init_random_qjabzg"],
         # ["mvnormal_128", "ch_cross_entropy_init_mvnormal_qghjjl", "ch_cross_entropy_init_mvnormal_kgkutv"],
         #
@@ -55,7 +43,6 @@
         # ["mvnormal_32", "ch_cross_entropy_init_mvnormal_seq_len_32_qngnds", "ch_cross_entropy_init_mvnormal_seq_len_32_jrkkga"],
         #
         # ["mvnormal_64", "ch_cross_entropy_init_mvnormal_seq_len_64_pcuxkf", "ch_cross_entropy_init_mvnormal_seq_len_64_emaoab"],
->>>>>>> 4d48d7be
     ]
 
     for exp_type, checkpoint1, checkpoint2 in checkpoints:
